--- conflicted
+++ resolved
@@ -983,13 +983,8 @@
     for ag in adjacency_groups:
         data = {}
         data[GID] = ag.gid
-<<<<<<< HEAD
-        data[AIDS] = aids_separator.join(sorted(map(str, ag.adjacencies_ids)))
-        extra_strings = []
-=======
         data[AIDS] = aids_separator.join(map(str, ag.adjacencies_ids))
         extra_strings = ["{ag_type_string}={ag_type}".format(ag_type_string=AG_TYPE, ag_type=ag.group_type.value)]
->>>>>>> 1c4bf80b
         if extra_description_is_all(extra=extra):
             for key, value in ag.extra.items():
                 if isinstance(value, (list, tuple)):
